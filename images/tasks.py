import csv
from datetime import datetime
import pickle
from random import random
import shutil
from subprocess import call
from celery.decorators import task
import os
from django.contrib.auth.models import User
from django.shortcuts import get_object_or_404
from accounts.utils import get_robot_user
from annotations.models import Label, Annotation
from images.models import Point, Image, Source, Robot

PREPROCESS_ERROR_LOG = "/cnhome/errorlogs/preprocess_error.txt"
FEATURE_ERROR_LOG = "/cnhome/errorlogs/features_error.txt"
CLASSIFY_ERROR_LOG = "/cnhome/errorlogs/classify_error.txt"

ORIGINALIMAGES_DIR = "/cnhome/media/"
PREPROCESS_DIR = "/cnhome/images/preprocess/"
FEATURES_DIR = "/cnhome/images/features/"
CLASSIFY_DIR = "/cnhome/images/classify/"
MODEL_DIR = "/cnhome/images/models/"

PREPROCESS_PARAM_FILE = "/cnhome/images/preprocess/preProcessParameters.mat"
FEATURE_PARAM_FILE = "/cnhome/images/features/featureExtractionParameters.mat"


#Tasks that get processed by Celery
#Possible future problems include that each task relies on it being the same day to continue processing an image,
#a solution would be to store the date that you preprocess the iamge and then update it if you run a newer version of
#the algorithm against it

@task()
def dummyTask():
    print("This is a dummy task console output")
    return 1

@task()
def PreprocessImages(image):

    # check if already preprocessed
    if image.status.preprocessed:
<<<<<<< HEAD
	print 'Image {} is already preprocessed'.format(image.id)
	return 1
=======
        print 'Image {} is already preprocessed'.format(image.id)
        return 1
>>>>>>> 4bdb2f4a

    # TODO: use the cm height when calling the Matlab function.
    if not (image.metadata.height_in_cm or image.source.image_height_in_cm):
        print "Can't get a cm height for image {}. Can not preprocess".format(image.id)
        return

    print 'Start pre-processing image id {}'.format(image.id)

    # set the process_date to todays date
    image.process_date = datetime.now()
    image.save()

    #matlab will output image.id_YearMonthDay.mat file
    preprocessedImageFile = PREPROCESS_DIR + str(image.id) + "_" + str(image.process_date.year) + str(image.process_date.month) + str(image.process_date.day) + ".mat"

    matlabCallString = '/usr/bin/matlab/bin/matlab -nosplash -nodesktop -nojvm -r "cd /home/beijbom/e/Code/MATLAB; startup; warning off; coralnet_preprocessImage(\'' + ORIGINALIMAGES_DIR + str(image.original_file) + '\', \'' + preprocessedImageFile + '\', \'' + PREPROCESS_PARAM_FILE + '\', \'' + PREPROCESS_ERROR_LOG + '\'); exit;"'

    #call coralnet_preprocessImage(matlab script) to process a single image
    os.system(matlabCallString);

    #error occurred in matlab
    if os.path.isfile(PREPROCESS_ERROR_LOG):
        print("Sorry error detected in preprocessing this image, halting!")
    #everything went okay with matlab
    else:
        image.status.preprocessed = True
        image.status.save()
        print 'Finished pre-processing image id {}'.format(image.id)

@task()
def MakeFeatures(image):
    
    #if error had occurred in preprocess, don't let them go further
    if os.path.isfile(PREPROCESS_ERROR_LOG):
        print("Sorry error detected in preprocessing, halting feature extraction!")
        return
    if not image.status.preprocessed:
        print 'Image id {} is not preprocessed. Can not make features'.format(image.id)
        return
    if not image.status.hasRandomPoints:
        print 'Image id {} doesnt have random points. Can not make features'.format(image.id)
        return
    if image.status.featuresExtracted:
        print 'Features already extracted for image id {}'.format(image.id)
        return
 
    print 'Start feature extraction for  image id {}'.format(image.id)

    #builds args for matlab script
    preprocessedImageFile = PREPROCESS_DIR + str(image.id) + "_" + str(image.process_date.year) + str(image.process_date.month) + str(image.process_date.day) + ".mat"
    featureFile = FEATURES_DIR + str(image.id) + "_" + str(image.process_date.year) + str(image.process_date.month) + str(image.process_date.day) + ".dat"
    #creates rowColFile
    rowColFile = FEATURES_DIR + str(image.id) + "_rowCol.txt"
    file = open(rowColFile, 'w')
    points = Point.objects.filter(image=image)
    for point in points:
        #points get stored in the file in this format, one of these per line: row,column\n
        file.write(str(point.row) + "," + str(point.column) + "\n")
    file.close()
        
    matlabCallString = '/usr/bin/matlab/bin/matlab -nosplash -nodesktop -nojvm -r "cd /home/beijbom/e/Code/MATLAB; startup; warning off; coralnet_makeFeatures(\'' + preprocessedImageFile + '\', \'' + featureFile + '\', \'' + rowColFile + '\', \'' + FEATURE_PARAM_FILE+ '\', \'' + FEATURE_ERROR_LOG + '\'); exit;"'
    #call matlab script coralnet_makeFeatures
    os.system(matlabCallString);

    if os.path.isfile(FEATURE_ERROR_LOG):
        print("Sorry error detected in feature extraction!")
    else:
        image.status.featuresExtracted = True;
        image.status.save()
        print 'Finished feature extraction for image id {}'.format(image.id)
        
@task()
def Classify(image):

    #if error occurred in feature extraction, don't let them go further
    if os.path.isfile(FEATURE_ERROR_LOG):
        print("Sorry error detected in feature extraction, halting classification!")
        return

    # make sure that the previous step is complete
    if not image.status.featuresExtracted:
        print 'Features not extracted for image id {}, can not proceed'.format(image.id)
        return

    # Get all robots for this source
    allRobots = Robot.objects.filter(source = image.source)
 
    # if empty, return
    if len(allRobots) == 0:
        print 'No robots exist for the source, {}, of image id {}. Aborting.'.format(image.source, image.id)
        return
    
    # find the most recent robot
    latestRobot = allRobots[0]
    for thisRobot in allRobots:
        if thisRobot.version > latestRobot.version:
            latestRobot = thisRobot

    # Check if this image has been previously annotated by a robot.
    if (image.status.annotatedByRobot):
        # now, compare this version number to the latest_robot_annotator field for image.
        if (not (latestRobot.version > image.latest_robot_annotator.version)):
            print 'Image {} is already annotated by the latest robot version, {}, for source, {}'.format(image.id,  latestRobot.version, image.source)
            return
    
    print 'Start classify image id {}'.format(image.id)
    #builds args for matlab script
    featureFile = FEATURES_DIR + str(image.id) + "_" + str(image.process_date.year) + str(image.process_date.month) + str(image.process_date.day) + ".dat"
	#get the source id for this file
    labelFile = CLASSIFY_DIR + str(image.id) + "_" + str(image.process_date.year) + str(image.process_date.month) + str(image.process_date.day) + ".txt"
        
    matlabCallString = '/usr/bin/matlab/bin/matlab -nosplash -nodesktop -nojvm -r "cd /home/beijbom/e/Code/MATLAB; startup; warning off; coralnet_classify(\'' + featureFile + '\', \'' + latestRobot.path_to_model + '\', \'' + labelFile + '\', \'' + CLASSIFY_ERROR_LOG + '\'); exit;"'

    #call matlab script coralnet_classify
    os.system(matlabCallString)
    if os.path.isfile(CLASSIFY_ERROR_LOG):
        print("Sorry error detected in classification!")
    else:
        #get algorithm user object
        user = get_robot_user()

        #open the labelFile and rowColFile to process labels
        rowColFile = FEATURES_DIR + str(image.id) + "_rowCol.txt"
        label_file = open(labelFile, 'r')
        row_file = open(rowColFile, 'r')

        for line in row_file: #words[0] is row, words[1] is column 
            words = line.split(',') 
            #gets the point object for the image that has that row and column
            point = Point.objects.get(image=image, row=words[0], column=words[1])

            #gets the label object based on the label id the algorithm specified
            label_id = label_file.readline()
            label_id.replace('\n', '')
            label = Label.objects.filter(id=label_id)

            #create the annotation object and save it
            annotation = Annotation(image=image, label=label[0], point=point, user=user, source=image.source)
            annotation.save()

        #update image status
        image.status.annotatedByRobot = True
        image.status.save()
        image.latest_robot_annotator = latestRobot
        image.save()
        print 'Finished classification of image id {}'.format(image.id)

        label_file.close()
        row_file.close()


@task()
def processImageAll(image):
    PreprocessImages(image)
    MakeFeatures(image)
    Classify(image)

def custom_listdir(path):
    """
    Returns the content of a directory by showing directories first
    and then files by ordering the names alphabetically
    """
    dirs = sorted([d for d in os.listdir(path) if os.path.isdir(path + os.path.sep + d)])
    dirs.extend(sorted([f for f in os.listdir(path) if os.path.isfile(path + os.path.sep + f)]))

    return dirs


def importCPCImage(prefix, dirName, imagesLoc, outputFilename, pickledLabelDictLoc):
    """
    Takes in prefix like Taiwan, directory of labels, directory of images,
    output annotation filename, pickled label mapping file location
    Note: automatically renames the images and require the custom_listdir above
    """
    LabelDict = pickle.load(open(pickledLabelDictLoc, 'r'))
    outputFile = open(outputFilename, 'wb') #opens output file for writing
    errors = []
    image_errors = []
    coords = []
    labels = []
    count = 0
    currImage = ""
    imagesDirList = custom_listdir(imagesLoc)
    for dataFilename in custom_listdir(dirName):
        dataFile = open(dirName+dataFilename, 'rb') #opens the file for reading
        imageName = dataFilename.replace('.cpc', '.JPG')
        if not imagesDirList.count(imageName):
            if not image_errors.count(imageName):
                image_errors.append(imageName)
                os.rename(imagesLoc+imageName, "404"+filename)
                continue
        if imageName != currImage:
            count += 1
            currImage = imageName
            newname = prefix + "_" + str(count) + "_" + imageName
            os.rename(imagesLoc+imageName, imagesLoc+newname)
        if str(dataFile).count(".cpc") == 1:
            for index,words in enumerate(dataFile):
                if index > 5:
                    if words.count(",") == 1:
                        coords.append(str(words))
                    elif words.count(",") == 3:
                        words = words.split(',')
                        labelName = words[1].replace('"', '')
                        name = LabelDict.get(labelName.strip())
                        if name:
                            #add label
                            labels.append(name)
                            #rename file
                        else:
                            if not errors.count(labelName):
                                errors.append(labelName)
        dataFile.close()

    if not errors:
        for index,coord in enumerate(coords):
            coord = coord.split(',')
            row = str(int(coord[0])/15) #todo automatically scale
            col = str(int(coord[1])/15)
            name = labels[index]
            output = prefix + ";" + str(index) + ";2012-02-29;" + row.strip() + ";" + col.strip() + ";" + name + "\n"
            outputFile.write(str(output))

    outputFile.close()
    print errors
    print image_errors

def importPhotoGridImage(prefix, dirName, imagesLoc, outputFilename, pickledLabelDictLoc):
    """
    Takes in prefix like Taiwan, directory of labels, directory of images,
    output annotation filename, pickled label mapping file location,
    and total images to
    pick(put 0 if want all images)
    Note: automatically renames the images and require the custom_listdir above
    """
    LabelDict = pickle.load(open(pickledLabelDictLoc, 'r'))
    outputFile = open(outputFilename, 'wb') #opens output file for writing
    count = 0
    errors = []
    valid_labels = []
    image_errors = []
    imagesDirList = custom_listdir(imagesLoc)
    for dataFilename in custom_listdir(dirName):
        dataFile = open(dirName+dataFilename, 'rb') #opens the file for reading
        reader = csv.reader(dataFile)
        currImage = ""
        for index,words in enumerate(reader):
            #skip table header line
            if index and len(words) > 1:
                #parse line and store needed data
                imageName = str(words[0]).strip() + ".jpg"
                #if image not found, skip it
                if not imagesDirList.count(imageName):
                    if not image_errors.count(imageName):
                        image_errors.append(imageName)
                    continue

                if imageName != currImage:
                    count += 1
                    currImage = imageName
                    newname = prefix + "_" + str(count) + "_" + imageName
                    os.rename(imagesLoc+imageName, imagesLoc+newname)
                x_coord = words[9]
                y_coord = words[10]
                labelName = str(words[11]).strip()
                name = LabelDict.get(labelName)
                if name:
                    output = prefix + ";" + str(count) + ";2012-02-29;" + y_coord + ";" + x_coord + ";" + name + "\n"
                    outputFile.write(str(output))
                    if not valid_labels.count(labelName):
                        valid_labels.append(labelName)
                else:
                    output = prefix + ";" + str(count) + ";2012-02-29;" + y_coord + ";" + x_coord + "; error" + labelName + "\n"
                    outputFile.write(str(output))
                    if not errors.count(labelName):
                        errors.append(labelName)

        dataFile.close()
    outputFile.close()
    print sorted(errors)
    print sorted(image_errors)

def randomSampleImages(origImagesLoc, dirName, destImagesLoc, total):
    list = []
    imagesDirList = custom_listdir(origImagesLoc)
    for dataFilename in custom_listdir(dirName):
        dataFile = open(dirName+dataFilename, 'rb') #opens the file for reading
        reader = csv.reader(dataFile)
        for index,words in enumerate(reader):
        #skip table header line
            if index and len(words) > 1:
                #parse line and store needed data
                imageName = str(words[0]).strip() + ".jpg"
                #if image not found, skip it
                if imagesDirList.count(imageName) and not list.count(imageName):
                    list.append(imageName)
        dataFile.close()
    list = random.sample(list, total)
    for image in list:
        shutil.move(origImagesLoc+image, destImagesLoc+image)

def renameAllTheImages(prefix, dirName, destDirName, errorArray):
    count = 1
    for filename in custom_listdir(dirName):
        if errorArray.count(filename.replace(".jpg", "")):
            newname = "404"+filename
        else:
            newname = prefix + "_" + str(count) + "_" + filename
        count += 1
        os.rename(dirName+filename, destDirName+newname)

def pickle_labels(inputFileLoc, outputFileLoc):
    dataFile = open(inputFileLoc, 'r') #opens the file for reading
    outputFile = open(outputFileLoc, 'w') #opens output file for writing
    dict = {}
    new_name = ""

    #goes through the input file and outputs a pickled dictionary with each
    #label name being the key to the value of the consensus label set name
    for line in dataFile:
        if line.count(':'):
            words = line.split(':')
            new_name = words[0].strip()
        else:
            words = line.split(',')
            old_name = words[0].strip()
            dict[old_name] = new_name
    pickle.dump(dict, outputFile )
    #can be unpickled by doing dict = pickle.load(outputFile)
    dataFile.close()
    outputFile.close()<|MERGE_RESOLUTION|>--- conflicted
+++ resolved
@@ -41,13 +41,8 @@
 
     # check if already preprocessed
     if image.status.preprocessed:
-<<<<<<< HEAD
-	print 'Image {} is already preprocessed'.format(image.id)
-	return 1
-=======
         print 'Image {} is already preprocessed'.format(image.id)
         return 1
->>>>>>> 4bdb2f4a
 
     # TODO: use the cm height when calling the Matlab function.
     if not (image.metadata.height_in_cm or image.source.image_height_in_cm):
