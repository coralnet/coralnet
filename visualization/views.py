<<<<<<< HEAD
from django.shortcuts import render_to_response

def source_select_form(request):
    return render_to_response('source_select_form.html')

def visualize_form(request, source):
    sourceobj = get_object_or_404()
    value1s = Value1.objects.filter(source=source)
=======
from django.core.paginator import Paginator, EmptyPage, InvalidPage
from django.shortcuts import get_object_or_404, render_to_response
from django.template.context import RequestContext
from guardian.decorators import permission_required
from images.models import Source

@permission_required('source_admin', (Source, 'id', 'source_id'))
def visualize_source(request, source_id):
    """
    View for browsing through a source's images.
    """

    source = get_object_or_404(Source, id=source_id)

    # TODO: Don't get all the images in a source,
    # just get the ones in the particular page that we want.
    # (e.g. page 1 has images 1-15, page 2 has images 16-30, etc.)
    all_images = source.get_all_images().order_by('-upload_date')
    paginator = Paginator(all_images, 20) # Show 25 contacts per page

    # Make sure page request is an int. If not, deliver first page.
    try:
        page = int(request.GET.get('page', '1'))
    except ValueError:
        page = 1

    # If page request (9999) is out of range, deliver last page of results.
    try:
        images = paginator.page(page)
    except (EmptyPage, InvalidPage):
        images = paginator.page(paginator.num_pages)

    return render_to_response('visualization/visualize_source.html', {
        'source': source,
        'images': images,
        },
        context_instance=RequestContext(request)
    )
>>>>>>> 5b56b734
<|MERGE_RESOLUTION|>--- conflicted
+++ resolved
@@ -1,13 +1,3 @@
-<<<<<<< HEAD
-from django.shortcuts import render_to_response
-
-def source_select_form(request):
-    return render_to_response('source_select_form.html')
-
-def visualize_form(request, source):
-    sourceobj = get_object_or_404()
-    value1s = Value1.objects.filter(source=source)
-=======
 from django.core.paginator import Paginator, EmptyPage, InvalidPage
 from django.shortcuts import get_object_or_404, render_to_response
 from django.template.context import RequestContext
@@ -45,5 +35,11 @@
         'images': images,
         },
         context_instance=RequestContext(request)
-    )
->>>>>>> 5b56b734
+        
+        def source_select_form(request):
+    return render_to_response('source_select_form.html')
+
+def visualize_form(request, source):
+    sourceobj = get_object_or_404()
+    value1s = Value1.objects.filter(source=source)
+    )